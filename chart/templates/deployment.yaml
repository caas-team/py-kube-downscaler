--- conflicted
+++ resolved
@@ -3,12 +3,7 @@
 metadata:
   labels:
     {{- include "py-kube-downscaler.labels" . | nindent 4 }}
-<<<<<<< HEAD
   name: {{ include "py-kube-downscaler.fullname" . }}
-=======
-  name: {{ include "py-kube-downscaler.name" . }}
-  namespace: {{ .Release.Namespace }}
->>>>>>> 8690011e
 spec:
   {{- if not .Values.autoscaling.enabled }}
   replicas: {{ .Values.replicaCount }}
