--- conflicted
+++ resolved
@@ -11,33 +11,21 @@
 from typing import Tuple
 
 import pykube
-<<<<<<< HEAD
 import requests
 from pykube import CronJob
 from pykube import CustomResourceDefinition
 from pykube import DaemonSet
-=======
-from pykube import CronJob, HTTPClient
->>>>>>> 0631d352
+from pykube import HTTPClient
 from pykube import Deployment
 from pykube import HorizontalPodAutoscaler
 from pykube import HTTPClient
 from pykube import Job
 from pykube import Namespace
 from pykube import StatefulSet
-<<<<<<< HEAD
 from pykube.exceptions import HTTPError
 from pykube.objects import APIObject
 from pykube.objects import NamespacedAPIObject
 from pykube.objects import PodDisruptionBudget
-=======
-from pykube import Job
-from pykube import CustomResourceDefinition
-from pykube.exceptions import HTTPError
-from pykube.objects import NamespacedAPIObject, APIObject
-from pykube import DaemonSet
-from pykube.objects import NamespacedAPIObject, PodDisruptionBudget
->>>>>>> 0631d352
 
 from kube_downscaler import helper
 from kube_downscaler.helper import matches_time_spec
@@ -324,18 +312,7 @@
 
 
 def get_resource(kind, api, namespace, resource_name: str):
-<<<<<<< HEAD
-    try:
-        resource = (
-            kind.objects(api)
-            .filter(namespace=namespace)
-            .get_or_none(name=resource_name)
-        )
-=======
-
-    try:
         resource = kind.objects(api).filter(namespace=namespace).get_or_none(name=resource_name)
->>>>>>> 0631d352
         if resource is None:
             logger.debug(f"{kind.endpoint} {namespace}/{resource_name} not found")
     except requests.HTTPError as e:
@@ -354,13 +331,7 @@
     return resource
 
 
-<<<<<<< HEAD
-def scale_jobs_without_admission_controller(
-    plural, admission_controller, constrainted_downscaler
-):
-=======
 def scale_jobs_without_admission_controller(plural, admission_controller, constrainted_downscaler):
->>>>>>> 0631d352
     return (plural == "jobs" and admission_controller == "") or constrainted_downscaler
 
 
@@ -1103,31 +1074,18 @@
                 else:
                     resource.update()
     except Exception as e:
-<<<<<<< HEAD
-        if (
-            isinstance(e, HTTPError)
-            and "the object has been modified" in str(e).lower()
-        ):
-=======
         if isinstance(e, HTTPError) and "the object has been modified" in str(e).lower():
->>>>>>> 0631d352
             logger.warning(
                 f"Unable to process {resource.kind} {resource.namespace}/{resource.name} because it was recently modified"
             )
             if max_retries_on_conflict > 0:
                 logger.info(
-<<<<<<< HEAD
                     f"Retrying processing {resource.kind} {resource.namespace}/{resource.name} (Remaining Retries: {max_retries_on_conflict})"
                 )
                 max_retries_on_conflict = max_retries_on_conflict - 1
                 refreshed_resource = get_resource(
                     kind, api, resource.namespace, resource.name
                 )
-=======
-                    f"Retrying processing {resource.kind} {resource.namespace}/{resource.name} (Remaining Retries: {max_retries_on_conflict})")
-                max_retries_on_conflict = max_retries_on_conflict - 1
-                refreshed_resource = get_resource(kind, api, resource.namespace, resource.name)
->>>>>>> 0631d352
                 if refreshed_resource is not None:
                     autoscale_resource(
                         refreshed_resource,
@@ -1152,24 +1110,16 @@
                     )
                 else:
                     logger.warning(
-<<<<<<< HEAD
                         f"Retry process failed for {resource.kind} {resource.namespace}/{resource.name} because the resource cannot be found, it may have been deleted from the cluster"
                     )
-=======
-                        f"Retry process failed for {resource.kind} {resource.namespace}/{resource.name} because the resource cannot be found, it may have been deleted from the cluster")
->>>>>>> 0631d352
             else:
                 logger.warning(
                     f"Will retry processing {resource.kind} {resource.namespace}/{resource.name} in the next iteration, unless the --once argument is specified"
                 )
         elif isinstance(e, HTTPError) and "not found" in str(e).lower():
-<<<<<<< HEAD
             logger.info(
                 f"While waiting to process {resource.kind} {resource.namespace}/{resource.name}, the resource was removed from the cluster"
             )
-=======
-            logger.info(f"While waiting to process {resource.kind} {resource.namespace}/{resource.name}, the resource was removed from the cluster")
->>>>>>> 0631d352
         else:
             logger.exception(
                 f"Failed to process {resource.kind} {resource.namespace}/{resource.name}: {e}"
@@ -1179,11 +1129,7 @@
 def autoscale_resources(
     api: HTTPClient,
     kind: NamespacedAPIObject,
-<<<<<<< HEAD
     namespace: FrozenSet[str],
-=======
-    namespace: FrozenSet[Pattern],
->>>>>>> 0631d352
     exclude_namespaces: FrozenSet[Pattern],
     exclude_names: FrozenSet[str],
     matching_labels: FrozenSet[Pattern],
@@ -1465,15 +1411,10 @@
     enable_events: bool = False,
 ):
     if admission_controller != "" and admission_controller in ADMISSION_CONTROLLERS:
-<<<<<<< HEAD
         if (
             admission_controller == "gatekeeper"
             and gatekeeper_constraint_template_crd_exist(api)
         ):
-=======
-
-        if admission_controller == "gatekeeper" and gatekeeper_constraint_template_crd_exist(api):
->>>>>>> 0631d352
             apply_kubedownscalerjobsconstraint_crd(exclude_names, matching_labels, api)
             if admission_controller == "gatekeeper" and not gatekeeper_healthy(api):
                 logging.error(
