import datetime
import logging
import re
<<<<<<< HEAD
import os
=======
import sys
>>>>>>> 387e289c
from typing import Match

import pykube
import pytz

logger = logging.getLogger(__name__)

DEFAULT_WEEK_FRAME = "Mon-Sun"
DEFAULT_TIMEZONE = os.environ.get("TZ", None)

WEEKDAYS = ["MON", "TUE", "WED", "THU", "FRI", "SAT", "SUN"]

TIME_SPEC_PATTERN = re.compile(
    r"^([a-zA-Z]{3})-([a-zA-Z]{3}) (\d\d):(\d\d)-(\d\d):(\d\d) (?P<tz>[a-zA-Z/_]+)$"
)
TIME_SPEC_PATTERN_WO_TZ = re.compile(r'.*(\d\d)$')
TIME_SPEC_PATTERN_WO_DAYS = re.compile(r'^(\d\d):(\d\d)-(\d\d):(\d\d) (?P<tz>[a-zA-Z/_]+)$')
_ISO_8601_TIME_SPEC_PATTERN = r"(\d{4}-\d{2}-\d{2}T\d{2}:\d{2}:\d{2}[-+]\d{2}:\d{2})"
ABSOLUTE_TIME_SPEC_PATTERN = re.compile(
    r"^{0}-{0}$".format(_ISO_8601_TIME_SPEC_PATTERN)
)


def matches_time_spec(time: datetime.datetime, spec: str):
    if spec.lower() == "always":
        return True
    elif spec.lower() == "never":
        return False
    for spec_ in spec.split(","):
        spec_ = spec_.strip()
        match = TIME_SPEC_PATTERN_WO_TZ.match(spec_)
        if match and not ABSOLUTE_TIME_SPEC_PATTERN.match(spec_):
            if DEFAULT_TIMEZONE:
                spec_ = spec_ + ' ' + DEFAULT_TIMEZONE
            else:
                raise ValueError("No default timezone defined in environment variable 'TZ'")
        if TIME_SPEC_PATTERN_WO_DAYS.match(spec_):
            spec_ = DEFAULT_WEEK_FRAME + ' ' + spec_
        logger.debug('=> spec_ evaluated = "%s"', spec_)
        recurring_match = TIME_SPEC_PATTERN.match(spec_)
        if recurring_match is not None and _matches_recurring_time_spec(
            time, recurring_match
        ):
            return True
        absolute_match = ABSOLUTE_TIME_SPEC_PATTERN.match(spec_)
        if absolute_match and _matches_absolute_time_spec(time, absolute_match):
            return True
        if not recurring_match and not absolute_match:
            raise ValueError(
                f'Time spec value "{spec_}" does not match format ("Mon-Fri 06:30-20:30 Europe/Berlin" or "2019-01-01T00:00:00+00:00-2019-01-02T12:34:56+00:00")'
            )
    return False


def _matches_recurring_time_spec(time: datetime.datetime, match: Match):
    tz = pytz.timezone(match.group("tz"))
    local_time = tz.fromutc(time.replace(tzinfo=tz))
    day_from = WEEKDAYS.index(match.group(1).upper())
    day_to = WEEKDAYS.index(match.group(2).upper())
    if day_from > day_to:
        # wrap around, e.g. Sun-Fri (makes sense for countries with work week starting on Sunday)
        day_matches = local_time.weekday() >= day_from or local_time.weekday() <= day_to
    else:
        # e.g. Mon-Fri
        day_matches = day_from <= local_time.weekday() <= day_to
    local_time_minutes = local_time.hour * 60 + local_time.minute
    minute_from = int(match.group(3)) * 60 + int(match.group(4))
    minute_to = int(match.group(5)) * 60 + int(match.group(6))
    time_matches = minute_from <= local_time_minutes < minute_to
    return day_matches and time_matches


def _matches_absolute_time_spec(time: datetime.datetime, match: Match):
    time_from = datetime.datetime.fromisoformat(match.group(1))
    time_to = datetime.datetime.fromisoformat(match.group(2))
    return time_from <= time <= time_to


def get_kube_api(timeout: int):
    config = pykube.KubeConfig.from_env()
    api = pykube.HTTPClient(config, timeout=timeout)
    return api


def parse_int_or_percent(value, context, allow_negative):
    s = str(value).strip()

    if s.endswith("%"):
        number_part = s[:-1].strip()
        if number_part.isdigit():
            val = int(number_part)
            if 0 <= val <= 100:
                return val, True
            else:
                raise ValueError(f"Percentage in {context} must be between 0 and 100.")
        else:
            raise ValueError(
                f"Invalid percentage format in {context}: must be digits before '%'."
            )

    if allow_negative:
        if (s.startswith("-") and s[1:].isdigit()) or s.isdigit():
            return int(s), False
    else:
        if s.isdigit():
            return int(s), False

    raise ValueError(
        f"Invalid format for {context}: must be an integer like '10' or a percentage like '10%'."
    )


def add_event(resource, message: str, reason: str, event_type: str, dry_run: bool):
    event = (
        pykube.objects.Event.objects(resource.api)
        .filter(
            namespace=resource.namespace,
            field_selector={
                "involvedObject.uid": resource.metadata.get("uid"),
                "reason": reason,
                "type": event_type,
            },
        )
        .get_or_none()
    )
    if event and event.obj["message"] == message:
        now = datetime.datetime.now(datetime.timezone.utc)
        timestamp = now.strftime("%Y-%m-%dT%H:%M:%SZ")
        event.obj["count"] = event.obj["count"] + 1
        event.obj["lastTimestamp"] = timestamp
        try:
            event.update()
            return event
        except Exception as e:
            logger.error(f"Could not update event {event.obj}: {e}")
        return

    return create_event(resource, message, reason, event_type, dry_run)


def create_event(resource, message: str, reason: str, event_type: str, dry_run: bool):
    now = datetime.datetime.now(datetime.timezone.utc)
    timestamp = now.strftime("%Y-%m-%dT%H:%M:%SZ")
    event = pykube.Event(
        resource.api,
        {
            "metadata": {
                "namespace": resource.namespace,
                "generateName": "py-kube-downscaler-",
            },
            "type": event_type,
            "count": 1,
            "firstTimestamp": timestamp,
            "lastTimestamp": timestamp,
            "reason": reason,
            "involvedObject": {
                "apiVersion": resource.version,
                "name": resource.name,
                "namespace": resource.namespace,
                "kind": resource.kind,
                "resourceVersion": resource.metadata.get("resourceVersion"),
                # https://kubernetes.io/docs/concepts/overview/working-with-objects/names/#uids
                "uid": resource.metadata.get("uid"),
            },
            "message": message,
            "source": {"component": "py-kube-downscaler"},
        },
    )
    if not dry_run:
        try:
            event.create()
            return event
        except Exception as e:
            logger.error(f"Could not create event {event.obj}: {e}")

def setup_logging(debug: bool):
    logging.getLogger().handlers.clear()

    root_logger = logging.getLogger()
    root_logger.setLevel(logging.DEBUG if debug else logging.INFO)

    formatter = logging.Formatter("%(asctime)s %(levelname)s: %(message)s")

    stderr_handler = logging.StreamHandler(sys.stderr)
    stderr_handler.setFormatter(formatter)

    root_logger.addHandler(stderr_handler)<|MERGE_RESOLUTION|>--- conflicted
+++ resolved
@@ -1,11 +1,8 @@
 import datetime
 import logging
 import re
-<<<<<<< HEAD
 import os
-=======
 import sys
->>>>>>> 387e289c
 from typing import Match
 
 import pykube
