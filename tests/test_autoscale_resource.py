--- conflicted
+++ resolved
@@ -7,11 +7,7 @@
 
 import pykube
 import pytest
-<<<<<<< HEAD
-from pykube import Deployment, DaemonSet
-=======
-from pykube import Deployment, PodDisruptionBudget
->>>>>>> 00be0b4b
+from pykube import Deployment, PodDisruptionBudget, DaemonSet
 from pykube import HorizontalPodAutoscaler
 
 from kube_downscaler.resources.stack import Stack
@@ -905,7 +901,136 @@
     assert hpa.obj["spec"]["minReplicas"] == 4
     assert hpa.obj["metadata"]["annotations"][ORIGINAL_REPLICAS_ANNOTATION] is None
 
-<<<<<<< HEAD
+    
+def test_downscale_pdb_minavailable_with_autoscaling():
+    pdb = PodDisruptionBudget(
+        None,
+        {
+            "metadata": {
+                "name": "my-pdb",
+                "namespace": "my-ns",
+                "creationTimestamp": "2018-10-23T21:55:00Z",
+                "annotations": {DOWNTIME_REPLICAS_ANNOTATION: str(1)},
+            },
+            "spec": {"minAvailable": 4},
+        },
+    )
+    now = datetime.strptime("2018-10-23T21:56:00Z", "%Y-%m-%dT%H:%M:%SZ").replace(
+        tzinfo=timezone.utc
+    )
+    autoscale_resource(
+        pdb,
+        upscale_period="never",
+        downscale_period="never",
+        default_uptime="never",
+        default_downtime="always",
+        forced_uptime=False,
+        forced_downtime=False,
+        dry_run=True,
+        now=now,
+    )
+    assert pdb.obj["spec"]["minAvailable"] == 1
+    assert pdb.obj["metadata"]["annotations"][ORIGINAL_REPLICAS_ANNOTATION] == str(4)
+
+
+def test_upscale_pdb_minavailable_with_autoscaling():
+    pdb = PodDisruptionBudget(
+        None,
+        {
+            "metadata": {
+                "name": "my-pdb",
+                "namespace": "my-ns",
+                "creationTimestamp": "2018-10-23T21:55:00Z",
+                "annotations": {
+                    DOWNTIME_REPLICAS_ANNOTATION: str(1),
+                    ORIGINAL_REPLICAS_ANNOTATION: str(4),
+                },
+            },
+            "spec": {"minAvailable": 1},
+        },
+    )
+    now = datetime.strptime("2018-10-23T22:15:00Z", "%Y-%m-%dT%H:%M:%SZ").replace(
+        tzinfo=timezone.utc
+    )
+    autoscale_resource(
+        pdb,
+        upscale_period="never",
+        downscale_period="never",
+        default_uptime="always",
+        default_downtime="never",
+        forced_uptime=False,
+        forced_downtime=False,
+        dry_run=True,
+        now=now,
+    )
+    assert pdb.obj["spec"]["minAvailable"] == 4
+    assert pdb.obj["metadata"]["annotations"][ORIGINAL_REPLICAS_ANNOTATION] is None
+
+def test_downscale_pdb_maxunavailable_with_autoscaling():
+    pdb = PodDisruptionBudget(
+        None,
+        {
+            "metadata": {
+                "name": "my-pdb",
+                "namespace": "my-ns",
+                "creationTimestamp": "2018-10-23T21:55:00Z",
+                "annotations": {DOWNTIME_REPLICAS_ANNOTATION: str(1)},
+            },
+            "spec": {"maxUnavailable": 4},
+        },
+    )
+    now = datetime.strptime("2018-10-23T21:56:00Z", "%Y-%m-%dT%H:%M:%SZ").replace(
+        tzinfo=timezone.utc
+    )
+    autoscale_resource(
+        pdb,
+        upscale_period="never",
+        downscale_period="never",
+        default_uptime="never",
+        default_downtime="always",
+        forced_uptime=False,
+        forced_downtime=False,
+        dry_run=True,
+        now=now,
+    )
+    assert pdb.obj["spec"]["maxUnavailable"] == 1
+    assert pdb.obj["metadata"]["annotations"][ORIGINAL_REPLICAS_ANNOTATION] == str(4)
+
+
+def test_upscale_pdb_maxunavailable_with_autoscaling():
+    pdb = PodDisruptionBudget(
+        None,
+        {
+            "metadata": {
+                "name": "my-pdb",
+                "namespace": "my-ns",
+                "creationTimestamp": "2018-10-23T21:55:00Z",
+                "annotations": {
+                    DOWNTIME_REPLICAS_ANNOTATION: str(1),
+                    ORIGINAL_REPLICAS_ANNOTATION: str(4),
+                },
+            },
+            "spec": {"maxUnavailable": 1},
+        },
+    )
+    now = datetime.strptime("2018-10-23T22:15:00Z", "%Y-%m-%dT%H:%M:%SZ").replace(
+        tzinfo=timezone.utc
+    )
+    autoscale_resource(
+        pdb,
+        upscale_period="never",
+        downscale_period="never",
+        default_uptime="always",
+        default_downtime="never",
+        forced_uptime=False,
+        forced_downtime=False,
+        dry_run=True,
+        now=now,
+    )
+    assert pdb.obj["spec"]["maxUnavailable"] == 4
+    assert pdb.obj["metadata"]["annotations"][ORIGINAL_REPLICAS_ANNOTATION] is None
+
+    
 def test_downscale_daemonset_with_autoscaling():
     ds = DaemonSet(
         None,
@@ -927,35 +1052,14 @@
     )
     autoscale_resource(
         ds,
-=======
-def test_downscale_pdb_minavailable_with_autoscaling():
-    pdb = PodDisruptionBudget(
-        None,
-        {
-            "metadata": {
-                "name": "my-pdb",
-                "namespace": "my-ns",
-                "creationTimestamp": "2018-10-23T21:55:00Z",
-                "annotations": {DOWNTIME_REPLICAS_ANNOTATION: str(1)},
-            },
-            "spec": {"minAvailable": 4},
-        },
-    )
-    now = datetime.strptime("2018-10-23T21:56:00Z", "%Y-%m-%dT%H:%M:%SZ").replace(
-        tzinfo=timezone.utc
-    )
-    autoscale_resource(
-        pdb,
->>>>>>> 00be0b4b
-        upscale_period="never",
-        downscale_period="never",
-        default_uptime="never",
-        default_downtime="always",
-        forced_uptime=False,
-        forced_downtime=False,
-        dry_run=True,
-        now=now,
-<<<<<<< HEAD
+        upscale_period="never",
+        downscale_period="never",
+        default_uptime="never",
+        default_downtime="always",
+        forced_uptime=False,
+        forced_downtime=False,
+        dry_run=True,
+        now=now,
         matching_labels=frozenset([re.compile("")]),
     )
 
@@ -989,114 +1093,16 @@
     )
     autoscale_resource(
         ds,
-=======
-    )
-    assert pdb.obj["spec"]["minAvailable"] == 1
-    assert pdb.obj["metadata"]["annotations"][ORIGINAL_REPLICAS_ANNOTATION] == str(4)
-
-
-def test_upscale_pdb_minavailable_with_autoscaling():
-    pdb = PodDisruptionBudget(
-        None,
-        {
-            "metadata": {
-                "name": "my-pdb",
-                "namespace": "my-ns",
-                "creationTimestamp": "2018-10-23T21:55:00Z",
-                "annotations": {
-                    DOWNTIME_REPLICAS_ANNOTATION: str(1),
-                    ORIGINAL_REPLICAS_ANNOTATION: str(4),
-                },
-            },
-            "spec": {"minAvailable": 1},
-        },
-    )
-    now = datetime.strptime("2018-10-23T22:15:00Z", "%Y-%m-%dT%H:%M:%SZ").replace(
-        tzinfo=timezone.utc
-    )
-    autoscale_resource(
-        pdb,
->>>>>>> 00be0b4b
-        upscale_period="never",
-        downscale_period="never",
-        default_uptime="always",
-        default_downtime="never",
-        forced_uptime=False,
-        forced_downtime=False,
-        dry_run=True,
-        now=now,
-<<<<<<< HEAD
+        upscale_period="never",
+        downscale_period="never",
+        default_uptime="always",
+        default_downtime="never",
+        forced_uptime=False,
+        forced_downtime=False,
+        dry_run=True,
+        now=now,
         matching_labels=frozenset([re.compile("")]),
     )
 
     print(ds.obj)
-    assert ds.obj["spec"]["template"]["spec"]["nodeSelector"]["kube-downscaler-non-existent"] == None
-=======
-    )
-    assert pdb.obj["spec"]["minAvailable"] == 4
-    assert pdb.obj["metadata"]["annotations"][ORIGINAL_REPLICAS_ANNOTATION] is None
-
-def test_downscale_pdb_maxunavailable_with_autoscaling():
-    pdb = PodDisruptionBudget(
-        None,
-        {
-            "metadata": {
-                "name": "my-pdb",
-                "namespace": "my-ns",
-                "creationTimestamp": "2018-10-23T21:55:00Z",
-                "annotations": {DOWNTIME_REPLICAS_ANNOTATION: str(1)},
-            },
-            "spec": {"maxUnavailable": 4},
-        },
-    )
-    now = datetime.strptime("2018-10-23T21:56:00Z", "%Y-%m-%dT%H:%M:%SZ").replace(
-        tzinfo=timezone.utc
-    )
-    autoscale_resource(
-        pdb,
-        upscale_period="never",
-        downscale_period="never",
-        default_uptime="never",
-        default_downtime="always",
-        forced_uptime=False,
-        forced_downtime=False,
-        dry_run=True,
-        now=now,
-    )
-    assert pdb.obj["spec"]["maxUnavailable"] == 1
-    assert pdb.obj["metadata"]["annotations"][ORIGINAL_REPLICAS_ANNOTATION] == str(4)
-
-
-def test_upscale_pdb_maxunavailable_with_autoscaling():
-    pdb = PodDisruptionBudget(
-        None,
-        {
-            "metadata": {
-                "name": "my-pdb",
-                "namespace": "my-ns",
-                "creationTimestamp": "2018-10-23T21:55:00Z",
-                "annotations": {
-                    DOWNTIME_REPLICAS_ANNOTATION: str(1),
-                    ORIGINAL_REPLICAS_ANNOTATION: str(4),
-                },
-            },
-            "spec": {"maxUnavailable": 1},
-        },
-    )
-    now = datetime.strptime("2018-10-23T22:15:00Z", "%Y-%m-%dT%H:%M:%SZ").replace(
-        tzinfo=timezone.utc
-    )
-    autoscale_resource(
-        pdb,
-        upscale_period="never",
-        downscale_period="never",
-        default_uptime="always",
-        default_downtime="never",
-        forced_uptime=False,
-        forced_downtime=False,
-        dry_run=True,
-        now=now,
-    )
-    assert pdb.obj["spec"]["maxUnavailable"] == 4
-    assert pdb.obj["metadata"]["annotations"][ORIGINAL_REPLICAS_ANNOTATION] is None
->>>>>>> 00be0b4b
+    assert ds.obj["spec"]["template"]["spec"]["nodeSelector"]["kube-downscaler-non-existent"] == None